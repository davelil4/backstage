/*
 * Copyright 2020 The Backstage Authors
 *
 * Licensed under the Apache License, Version 2.0 (the "License");
 * you may not use this file except in compliance with the License.
 * You may obtain a copy of the License at
 *
 *     http://www.apache.org/licenses/LICENSE-2.0
 *
 * Unless required by applicable law or agreed to in writing, software
 * distributed under the License is distributed on an "AS IS" BASIS,
 * WITHOUT WARRANTIES OR CONDITIONS OF ANY KIND, either express or implied.
 * See the License for the specific language governing permissions and
 * limitations under the License.
 */

import React, { PropsWithChildren } from 'react';
import { LoadingContext, LoadingContextProps } from '../hooks';
import { GroupsContext, GroupsContextProps } from '../hooks';
import { FilterContext, FilterContextProps } from '../hooks';
import { ConfigContext, ConfigContextProps } from '../hooks';
import { CurrencyContext, CurrencyContextProps } from '../hooks';
import { BillingDateContext, BillingDateContextProps } from '../hooks';
import { ScrollContext, ScrollContextProps } from '../hooks';
<<<<<<< HEAD
import { Group, Duration } from '../types';

export const MockGroups: Group[] = [{ id: 'tech' }, { id: 'mock-group' }];
=======
import { Duration } from '../types';
import { createCurrency } from '../utils/currency';
>>>>>>> 5c1bfac3

export type MockFilterProviderProps = PropsWithChildren<
  Partial<FilterContextProps>
>;

export const MockFilterProvider = ({
  children,
  ...context
}: MockFilterProviderProps) => {
  const defaultContext: FilterContextProps = {
    pageFilters: {
      group: 'tech',
      project: null,
      duration: Duration.P90D,
      metric: null,
    },
    productFilters: [],
    setPageFilters: jest.fn(),
    setProductFilters: jest.fn(),
  };
  return (
    <FilterContext.Provider value={{ ...defaultContext, ...context }}>
      {children}
    </FilterContext.Provider>
  );
};

export type MockLoadingProviderProps = PropsWithChildren<
  Partial<LoadingContextProps>
>;

export const MockLoadingProvider = ({
  children,
  ...context
}: MockLoadingProviderProps) => {
  const defaultContext: LoadingContextProps = {
    state: {},
    actions: [],
    dispatch: jest.fn(),
  };
  return (
    <LoadingContext.Provider value={{ ...defaultContext, ...context }}>
      {children}
    </LoadingContext.Provider>
  );
};

/** @public */
export type MockConfigProviderProps = PropsWithChildren<
  Partial<ConfigContextProps>
>;

/** @public */
export const MockConfigProvider = (props: MockConfigProviderProps) => {
  const { children, ...context } = props;

  const defaultContext: ConfigContextProps = {
<<<<<<< HEAD
    baseCurrency: 'USD',
=======
    baseCurrency: createCurrency(),
>>>>>>> 5c1bfac3
    metrics: [],
    products: [],
    icons: [],
    engineerCost: 0,
    currencies: [],
  };

  return (
    <ConfigContext.Provider value={{ ...defaultContext, ...context }}>
      {children}
    </ConfigContext.Provider>
  );
};

/** @public */
export type MockCurrencyProviderProps = PropsWithChildren<
  Partial<CurrencyContextProps>
>;

/** @public */
export const MockCurrencyProvider = (props: MockCurrencyProviderProps) => {
  const { children, ...context } = props;

  const defaultContext: CurrencyContextProps = {
    currency: {
      kind: null,
      label: 'Engineers 🛠',
      unit: 'engineer',
    },
    setCurrency: jest.fn(),
  };

  return (
    <CurrencyContext.Provider value={{ ...defaultContext, ...context }}>
      {children}
    </CurrencyContext.Provider>
  );
};

export type MockBillingDateProviderProps = PropsWithChildren<
  Partial<BillingDateContextProps>
>;

export const MockBillingDateProvider = ({
  children,
  ...context
}: MockBillingDateProviderProps) => {
  const defaultContext: BillingDateContextProps = {
    lastCompleteBillingDate: '2020-10-01',
  };
  return (
    <BillingDateContext.Provider value={{ ...defaultContext, ...context }}>
      {children}
    </BillingDateContext.Provider>
  );
};

export type MockScrollProviderProps = PropsWithChildren<{}>;

export const MockScrollProvider = ({ children }: MockScrollProviderProps) => {
  const defaultContext: ScrollContextProps = {
    scroll: null,
    setScroll: jest.fn(),
  };
  return (
    <ScrollContext.Provider value={defaultContext}>
      {children}
    </ScrollContext.Provider>
  );
};

export type MockGroupsProviderProps = PropsWithChildren<
  Partial<GroupsContextProps>
>;

export const MockGroupsProvider = ({
  children,
  ...context
}: MockGroupsProviderProps) => {
  const defaultContext: GroupsContextProps = {
    groups: [],
  };
  return (
    <GroupsContext.Provider value={{ ...defaultContext, ...context }}>
      {children}
    </GroupsContext.Provider>
  );
};<|MERGE_RESOLUTION|>--- conflicted
+++ resolved
@@ -22,14 +22,8 @@
 import { CurrencyContext, CurrencyContextProps } from '../hooks';
 import { BillingDateContext, BillingDateContextProps } from '../hooks';
 import { ScrollContext, ScrollContextProps } from '../hooks';
-<<<<<<< HEAD
-import { Group, Duration } from '../types';
-
-export const MockGroups: Group[] = [{ id: 'tech' }, { id: 'mock-group' }];
-=======
 import { Duration } from '../types';
 import { createCurrency } from '../utils/currency';
->>>>>>> 5c1bfac3
 
 export type MockFilterProviderProps = PropsWithChildren<
   Partial<FilterContextProps>
@@ -87,11 +81,7 @@
   const { children, ...context } = props;
 
   const defaultContext: ConfigContextProps = {
-<<<<<<< HEAD
-    baseCurrency: 'USD',
-=======
     baseCurrency: createCurrency(),
->>>>>>> 5c1bfac3
     metrics: [],
     products: [],
     icons: [],
