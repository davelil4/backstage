---
id: provider
title: GitHub Authentication Provider
sidebar_label: GitHub
description: Adding GitHub OAuth as an authentication provider in Backstage
---

The Backstage `core-plugin-api` package comes with a GitHub authentication
provider that can authenticate users using GitHub or GitHub Enterprise OAuth.

## Create an OAuth App on GitHub

To add GitHub authentication, you must create either a GitHub App, or an OAuth
App from the GitHub
[developer settings](https://github.com/settings/developers). The `Homepage URL`
should point to Backstage's frontend, while the `Authorization callback URL`
will point to the auth backend.

Note that if you're using a GitHub App, the allowed scopes are configured as
part of that app. This means you need to verify what scopes the plugins you use
require, so be sure to check the plugin READMEs for that information.

Settings for local development:

- Application name: Backstage (or your custom app name)
- Homepage URL: `http://localhost:3000`
- Authorization callback URL: `http://localhost:7007/api/auth/github/handler/frame`

## Configuration

The provider configuration can then be added to your `app-config.yaml` under the
root `auth` configuration:

```yaml
auth:
  environment: development
  providers:
    github:
      development:
        clientId: ${AUTH_GITHUB_CLIENT_ID}
        clientSecret: ${AUTH_GITHUB_CLIENT_SECRET}
        ## uncomment if using GitHub Enterprise
        # enterpriseInstanceUrl: ${AUTH_GITHUB_ENTERPRISE_INSTANCE_URL}
        signIn:
          resolvers:
            # Matches the GitHub username with the Backstage user entity name.
            # See https://backstage.io/docs/auth/github/provider#resolvers for more resolvers.
            - resolver: usernameMatchingUserEntityName
```

The GitHub provider is a structure with these configuration keys:

- `clientId`: The client ID that you generated on GitHub, e.g.
  `b59241722e3c3b4816e2`
- `clientSecret`: The client secret tied to the generated client ID.
- `enterpriseInstanceUrl` (optional): The base URL for a GitHub Enterprise
  instance, e.g. `https://ghe.<company>.com`. Only needed for GitHub Enterprise.
- `callbackUrl` (optional): The callback URL that GitHub will use when
  initiating an OAuth flow, e.g.
  `https://your-intermediate-service.com/handler`. Only needed if Backstage is
  not the immediate receiver (e.g. one OAuth app for many backstage instances).
- `signIn`: The configuration for the sign-in process, including the **resolvers**
  that should be used to match the user from the auth provider with the user
  entity in the Backstage catalog (typically a single resolver is sufficient).

### Resolvers

This provider includes several resolvers out of the box that you can use:

- `emailMatchingUserEntityProfileEmail`: Matches the email address from the auth provider with the User entity that has a matching `spec.profile.email`. If no match is found it will throw a `NotFoundError`.
- `emailLocalPartMatchingUserEntityName`: Matches the [local part](https://en.wikipedia.org/wiki/Email_address#Local-part) of the email address from the auth provider with the User entity that has a matching `name`. If no match is found it will throw a `NotFoundError`.
- `usernameMatchingUserEntityName`: Matches the username from the auth provider with the User entity that has a matching `name`. If no match is found it will throw a `NotFoundError`.

<<<<<<< HEAD
:::note Note
=======
:::note
>>>>>>> d31ddb5c

The resolvers will be tried in order, but will only be skipped if they throw a `NotFoundError`.

:::

If these resolvers do not fit your needs you can build a custom resolver, this is covered in the [Building Custom Resolvers](../identity-resolver.md#building-custom-resolvers) section of the Sign-in Identities and Resolvers documentation.

## Adding the provider to the Backstage frontend

To add the provider to the frontend, add the `githubAuthApi` reference and
`SignInPage` component as shown in
[Adding the provider to the sign-in page](../index.md#adding-the-provider-to-the-sign-in-page).

## Difference between GitHub Apps and GitHub OAuth Apps

GitHub Apps handle OAuth scope at the app installation level, meaning that the
`scope` parameter for the call to `getAccessToken` in the frontend has no
effect. When calling `getAccessToken` in open source plugins, one should still
include the appropriate scope, but also document in the plugin README what
scopes are required for GitHub Apps.<|MERGE_RESOLUTION|>--- conflicted
+++ resolved
@@ -71,11 +71,7 @@
 - `emailLocalPartMatchingUserEntityName`: Matches the [local part](https://en.wikipedia.org/wiki/Email_address#Local-part) of the email address from the auth provider with the User entity that has a matching `name`. If no match is found it will throw a `NotFoundError`.
 - `usernameMatchingUserEntityName`: Matches the username from the auth provider with the User entity that has a matching `name`. If no match is found it will throw a `NotFoundError`.
 
-<<<<<<< HEAD
 :::note Note
-=======
-:::note
->>>>>>> d31ddb5c
 
 The resolvers will be tried in order, but will only be skipped if they throw a `NotFoundError`.
 
